--- conflicted
+++ resolved
@@ -38,16 +38,12 @@
     # All basketball reference times seem to be in Eastern
     est = pytz.timezone("US/Eastern")
     localized_start_time = est.localize(start_time)
-<<<<<<< HEAD
-    #return localized_start_time.astimezone(pytz.utc)
-=======
 
     # When localized_start_time calls and returns astimezone(pytz.utc), the values are converted to UTC.
     # In this call, the day of the game can be changed. For example, an 10pm game on October 16th may be converted to a
     # 2am game in on October 17th in UTC. To avoid this effect, return localized_start_time
     return localized_start_time
     # return localized_start_time.astimezone(pytz.utc)
->>>>>>> 2dc591c4
 
 
 def current_time():
